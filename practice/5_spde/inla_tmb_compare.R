rm(list=ls())
gc()
options(scipen=999)
.libPaths('/home/j/temp/geospatial/packages')

library(INLA)
library(TMB)
library(data.table)
library(RandomFields)
library(raster)

## need to set to same directory as the template file, also pull from git
## Clone the git directory to your H drive and this should work for anyone
dir <- paste0("/homes/",Sys.info()['user'],"/tmb_transition")
system(paste0('cd ',dir,'\ngit pull origin aoz_dev'))
setwd(paste0(dir,"/practice/5_spde"))
## source("./inla_tmb_compare.R")

## source some functions made for this bit
source('utils.R')


###############################################################
## SIMULATE AND SET UP THE DATA
## Simulate a surface, this returns a list of useful objects like samples and truth
simobj <- mortsim(nu         = 2               ,  ##  Matern smoothness parameter (alpha in INLA speak)
                  betas      = c(-3,-1,1,1)        ,  ##  Intercept coef and covariate coef For Linear predictors
                  scale      = .1              ,  ##  Matern scale eparameter
                  Sigma2     = (.25) ^ 2       ,  ##  Variance (Nugget)
                  rho        = 0.9             ,  ##  AR1 term
                  l          = 250             ,  ##  Matrix Length
                  n_clusters = 50           ,  ##  number of clusters sampled ]
                  n_periods  = 4               ,  ##  number of periods (1 = no spacetime)
                  mean.exposure.months = 100 ,  ##  mean exposure months per cluster
                  extent = c(0,1,0,1)          ,  ##  xmin,xmax,ymin,ymax
                  ncovariates = 3              ,  ##  how many covariates to include?
                  seed   = NULL                ,
                  returnall=TRUE                ,
                  tvc     = TRUE) # time varying covariates. either way returns an nperiod length list of covariate rasters (if no tvc, they are dups)


## get samples from which to fit
dt <- simobj[["d"]]

## set some stuff up
dt[,id:=1:.N]
coords   <- cbind(dt$x,dt$y)
nperiod  <- length(unique(dt$period))

## MESH For now use same mesh per time point
## TODO CHANGE THIS
data.boundary <- cbind(c(0, 0, 1, 1), c(0, 1, 1, 0))
mesh_s <- inla.mesh.2d(,
                       data.boundary,
                       max.edge=c(0.2,0.2),
                       cutoff=0.05)

nodes <- mesh_s$n ## get number of mesh nodes
spde <- inla.spde2.matern( mesh_s,alpha=2 ) ## Build SPDE object using INLA (must pass mesh$idx$loc when supplying Boundary)
## ^ this gives us a linear reduction of \Sigma^{-1} as:
## \Sigma^{-1} = \kappa^4 M_0 + 2\kappa^2M_1 + M_2
## M_2 = M_1M_0^{-1}M_1
## Where the Ms are all sparse matrices stored as "dgTMatrix"
## names(spde$param.inla)

## setup prediction mesh needed to get fomr mesh to data locations within tmb function
## get surface to project on to
data.coords = cbind(x=simobj$d$x, x=simobj$d$y)
data.periods <- simobj$d$period

## use inla helper functions to project the spatial effect from mesh points to data points
A.proj <- inla.spde.make.A(mesh  = mesh_s,
                           loc   = data.coords,
                           group = data.periods)

## pull covariate(s) at mesh knots
covs <- raster::extract(simobj$cov.raster.list[[1]],cbind(mesh_s$loc[,1],mesh_s$loc[,2]))

#### NOTE ABOVE: TO CHANGE WHEN AARON SETS UP MESH IN LIKELIHOOD, RIGHT NOW ONLY TAKING FIRST YEARS VALUES, INCORRECT,
    ## LATER ON X_xp WILL BE STRAIGHT FROM dt SO THIS STEP WILL BE UNNECESSARY


## Data to pass to TMB
X_xp = cbind( 1, covs)
#X_xp = cbind(1, dt[,names(simobj$cov.raster.list[[1]]),with=FALSE])


Data = list(n_i=nrow(dt),                   ## Total number of observations
            n_x=mesh_s$n,                   ## Number of vertices in SPDE mesh
            n_t=nperiod,                    ## Number of periods
            n_p=ncol(X_xp),                 ## Number of columns in covariate matrix X
            x_s=mesh_s$idx$loc-1,           ## Association of each cluster with a given vertex in SPDE mesh
            c_i=dt$deaths,                  ## Number of observed deaths in the cluster (N+ in binomial likelihood)
            Exp_i=dt$exposures,             ## Number of observed exposures in the cluster (N in binomial likelihood)
            s_i=dt$id-1,                    ## no site specific effect in my model (different sampling locations in time)
            t_i=dt$period-1,                ## Sample period ( starting at zero )
            X_xp=X_xp,                      ## Covariate design matrix
            G0=spde$param.inla$M0,          ## SPDE sparse matrix
            G1=spde$param.inla$M1,          ## SPDE sparse matrix
            G2=spde$param.inla$M2,          ## SPDE sparse matrix
            Aproj = A.proj,                 ## mesh to prediction point projection matrix
            options = c(1))                 ## option1==1 use priors
            #spde=(spde$param.inla)[c('M1','M2','M3')])

## staring values for parameters
Parameters = list(alpha   =  rep(0,ncol(X_xp)),                     ## FE parameters alphas
                  log_tau_E=1.0,                                    ## log inverse of tau  (Epsilon)
                  log_kappa=0.0,	                                  ## Matern Range parameter
                  rho=0.5,
                  epsilon=matrix(1,ncol=nperiod,nrow=mesh_s$n))     ## GP locations

##########################################################
### FIT MODEL
## Make object
## Compile
templ <- "basic_spde" # _aoz" #spde2
TMB::compile(paste0(templ,".cpp"))
dyn.load( dynlib(templ) )

#library(parallel)
#openmp(0) # any nyumber other than 1 does not converge or speed up.
# map to kill certain variables

# a quick run to get starting values of fixed effects
not_phase1 = list(log_tau_E=as.factor(NA),log_kappa=as.factor(NA),rho=as.factor(NA),epsilon=factor(rep(NA,mesh_s$n*nperiod)))
obj <- MakeADFun(data=Data, parameters=Parameters, map=not_phase1, DLL=templ)
x   <- do.call('optim',obj)
Parameters$alpha <- x$par

#bounds
lower       =    c(rep(-20,dim(X_xp)[2]),rep(-10,2),-0.999)
upper       =    c(rep(20 ,dim(X_xp)[2]),rep( 10,2), 0.999)

# cancel out rho if needed
mapout <- list()
if(nperiod == 1){
  lower  <- lower[-1]
  upper  <- upper[-1]
  mapout <- list(rho=factor(NA))
}
# make object
#openmp(2)
obj <- MakeADFun(data=Data, parameters=Parameters, map=mapout, random="epsilon", hessian=TRUE, DLL=templ)

## Run optimizer
ptm <- proc.time()[3]
opt0 <- do.call("nlminb",list(start       =    obj$par,
<<<<<<< HEAD
                              objective   =    obj$fn,
                              gradient    =    obj$gr,
                              lower       =    lower,
                              upper       =    upper,
                              control     =    list(eval.max=1e4, iter.max=1e4, trace=1, rel.tol=.01,step.max=10)))

proc.time() - ptm
=======
                        objective   =    obj$fn,
                        gradient    =    obj$gr,
                        lower       =    lower,
                        upper       =    upper,
                        control     =    list(rel.tol=0.001, step.min=0.001))) # eval.max=1e4, iter.max=1e4, trace=1, step.max=10
tmb_fit_time <- proc.time()[3] - ptm
>>>>>>> bf5fa3cf
## opt0[["final_gradient"]] = obj$gr( opt0$par )
## head(summary(SD0))


# try benchmarking
if(T==F){
<<<<<<< HEAD
  ben <- benchmark(obj,
                   n=1,
                   cores=seq(1,12,3),
                   expr=expression(do.call("nlminb",list(start       =    obj$par,
                                                         objective   =    obj$fn,
                                                         gradient    =    obj$gr,
                                                         lower       =    c(rep(-20,sum(names(obj$par)=='alpha')),rep(-10,2),-0.999),
                                                         upper       =    c(rep(20 ,sum(names(obj$par)=='alpha')),rep( 10,2), 0.999),
                                                         control     =    list(eval.max=1e4, iter.max=1e4, trace=0)))))
=======
  ben <- benchmark(obj, n=1, cores=seq(1,10,by=2), expr=expression(do.call("nlminb",list(start       =    obj$par,
                          objective   =    obj$fn,
                          gradient    =    obj$gr,
                          lower       =    lower,
                          upper       =    upper,
                          control     =    list(eval.max=1e4, iter.max=1e4, trace=0)))))
>>>>>>> bf5fa3cf
  png( file="Benchmark.png", width=6, height=6, res=200, units="in")
  plot(ben)
  dev.off()
}

# Get standard errors
## Report0 = obj$report()
ptm <- proc.time()[3]
SD0 = sdreport(obj,getReportCovariance=TRUE)
## fe_var_covar <- SD0$cov.fixed
tmb_sdreport_time <- proc.time()[3] - ptm

##### Prediction
message('making predictions')
#mu    <- c(SD0$par.fixed[names(SD0$par.fixed)=='alpha'],SD0$par.random[names(SD0$par.random)=="epsilon"])
mu    <- c(SD0$value)

sigma <- SD0$cov

### simulate draws
require(MASS)
npar   <- length(mu)
ndraws <- 50
draws  <- t(mvrnorm(n=ndraws,mu=mu,Sigma=sigma))
## ^ look for a quicker way to do this..cholesky

## separate out the draws
epsilon_draws <- draws[rownames(draws)=='Epsilon_xt',]
alpha_draws   <- draws[rownames(draws)=='alpha',]

## get surface to project on to
pcoords = cbind(x=simobj$fullsamplespace$x, y=simobj$fullsamplespace$y)
groups_periods <- simobj$fullsamplespace$t

## use inla helper functions to project the spatial effect.
A.pred <- inla.spde.make.A(
  mesh = mesh_s,
  loc = pcoords,
  group = groups_periods)


## values of S at each cell (long by nperiods)
cell_s <- as.matrix(A.pred %*% epsilon_draws)

## extract cell values  from covariates, deal with timevarying covariates here
vals <- list()
for(p in 1:nperiod){
  vals[[p]] <- extract(simobj$cov.raster.list[[p]], pcoords[1:(nrow(simobj$fullsamplespace)/nperiod),])
  vals[[p]] <- (cbind(int = 1, vals[[p]]))
  vals[[p]] <- vals[[p]] %*% alpha_draws # same as getting cell_ll for each time period
}
cell_l <- do.call(rbind,vals)

## add together linear and st components
pred_tmp <- cell_l + cell_s
## make them into time bins
len = nrow(pred_tmp)/nperiod

tmb_totalpredict_time <- proc.time()[3] - ptm

## eras_tmb <- rasterFromXYZT(data.table(pcoords,p=e,t=rep(1:nperiod,each=len)),"p","t")

####################################################################
## fit using inla
A <- inla.spde.make.A(
  mesh = mesh_s,
  loc = as.matrix(dt[, c('x', 'y'),with=F]),
  group = dt$period
)
space = inla.spde.make.index("space",
                             n.spde = spde$n.spde,
                             n.group = nperiod)

design_matrix <- data.frame(int = 1,dt[,simobj$fe.names,with=F])
stack.obs=inla.stack(
  tag='est',
  data=list(died=dt$deaths), ## response
  A=list(A,1), ## proj matrix, not sure what the 1 is for
  effects=list(
    space,
    design_matrix)
)
formula <-
formula(paste0('died ~ -1+int+',
(paste(simobj$fe.names,collapse = ' + ')),
' + f(space,
                   model = spde,
                   group = space.group,
                   control.group = list(model = \'ar1\'))'
))
ptm <- proc.time()[3]
res_fit <- inla(formula,
                data = inla.stack.data(stack.obs),
                control.predictor = list(A = inla.stack.A(stack.obs),
                                         link = 1,
                                         compute = FALSE),
                control.fixed = list(expand.factor.strategy = 'inla'),
                control.inla = list(int.strategy = 'eb', h = 1e-3, tolerance = 1e-6),
                control.compute=list(config = TRUE),
                family = 'binomial',
                num.threads = 10,
                Ntrials = dt$exposures,
                verbose = TRUE,
                keep = TRUE)
inla_fit_time <- proc.time()[3] - ptm

ptm <- proc.time()[3]
draws <- inla.posterior.sample(ndraws, res_fit)

## get parameter names
par_names <- rownames(draws[[1]]$latent)

## index to spatial field and linear coefficient samples
s_idx <- grep('^space.*', par_names)
l_idx <- match(sprintf('%s.1', res_fit$names.fixed),
               par_names)


## get samples as matrices
pred_s <- sapply(draws, function (x) x$latent[s_idx])
pred_l <- sapply(draws, function (x) x$latent[l_idx])
rownames(pred_l) <- res_fit$names.fixed

## replicate coordinates and years
sspc=simobj$fullsamplespace
coords <- cbind(x=sspc$x,y=sspc$y)

## get samples of s for all coo locations
s <- A.pred %*% pred_s
s <- as.matrix(s)


## predict out linear effects
## extract cell values  from covariates, deal with timevarying covariates here
vals <- list()
for(p in 1:nperiod){
  vals[[p]] <- extract(simobj$cov.raster.list[[p]], pcoords[1:(nrow(simobj$fullsamplespace)/nperiod),])
  vals[[p]] <- (cbind(int = 1, vals[[p]]))
  vals[[p]] <- vals[[p]] %*% pred_l # same as getting cell_ll for each time period
}
l <- do.call(rbind,vals)


#vals=as.matrix(cbind(int=1,sspc[,simobj$fe.name,with=F]))
#l <- vals %*% pred_l

pred_inla <- s+l

## make them into time bins
len = nrow(pred_inla)/nperiod
inla_totalpredict_time <- proc.time()[3] - ptm



###########################################################
### Summarize draws and compare
## make summary plots - median, 2.5% and 97.5%
summ_inla <- cbind(median=(apply(pred_inla,1,median)),sd=(apply(pred_inla,1,sd)))
## make summary plots - median, 2.5% and 97.5%
summ_tmb <- cbind(median=(apply(pred_tmp,1,median)),sd=(apply(pred_tmp,1,sd)))

## get error and SD
truth <- qlogis(as.vector(simobj$r.true.mr))


e_tmb  <- summ_tmb[,1]-truth
e_inla <- summ_inla[,1]-truth

m_diff  <- summ_tmb[,1] - summ_inla[,1]
sd_diff <- summ_tmb[,2] - summ_inla[,2]

m_tmb_r   <- rasterFromXYZT(data.table(pcoords,p=summ_tmb[,1], t=rep(1:nperiod,each=len)),"p","t")
m_inla_r  <- rasterFromXYZT(data.table(pcoords,p=summ_inla[,1],t=rep(1:nperiod,each=len)),"p","t")
e_tmb_r   <- rasterFromXYZT(data.table(pcoords,p=e_tmb, t=rep(1:nperiod,each=len)),"p","t")
e_inla_r  <- rasterFromXYZT(data.table(pcoords,p=e_inla,t=rep(1:nperiod,each=len)),"p","t")
sd_tmb_r  <- rasterFromXYZT(data.table(pcoords,p=summ_tmb[,2], t=rep(1:nperiod,each=len)),"p","t")
sd_inla_r <- rasterFromXYZT(data.table(pcoords,p=summ_inla[,2],t=rep(1:nperiod,each=len)),"p","t")
m_diff_r  <- rasterFromXYZT(data.table(pcoords,p=m_diff,t=rep(1:nperiod,each=len)),"p","t")
sd_diff_r <- rasterFromXYZT(data.table(pcoords,p=sd_diff,t=rep(1:nperiod,each=len)),"p","t")

emn <- min(c(e_inla,e_tmb))
emx <- max(c(e_inla,e_tmb))
smn <- min(c(summ_inla[,2],summ_tmb[,2]))
smx <- max(c(summ_inla[,2],summ_tmb[,2]))
mmn <- min(c(summ_inla[,1],summ_tmb[,1],truth))
mmx <- max(c(summ_inla[,1],summ_tmb[,1],truth))


## plot
print('making plots')
require(grDevices)
##pdf(sprintf('mean_error_tmb_inla_%i_clusts_%iexpMths_wo_priors.pdf', n.clust, n.expMths), height=20,width=16)
pdf("plot.pdf", height=20,width=16)

par(mfrow=c(4,3),
    mar = c(3, 3, 3, 9))

truthr<- simobj$r.true.mr
values(truthr) <- truth

## 1
plot(truthr[[1]],main='TRUTH',zlim=c(mmn,mmx))
points(simobj$d$x[simobj$d$period==1],simobj$d$y[simobj$d$period==1])

## 2
plot(as.vector(sd_tmb_r[[1]]),as.vector(sd_inla_r[[1]]), col = rainbow(11)[cut(pcoords[, 1], breaks = 10)], main = "Color by X")
legend("bottomright", legend = unique(cut(pcoords[, 1], breaks = 10)), col = rainbow(11), pch = 16)
abline(a = 0, b = 1)
## 3
plot(as.vector(sd_tmb_r[[1]]),as.vector(sd_inla_r[[1]]), col = rainbow(11)[cut(pcoords[, 2], breaks = 10)], main = "Color by Y")
legend("bottomright", legend = unique(cut(pcoords[, 2], breaks = 10)), col = rainbow(11), pch = 16)
abline(a = 0, b = 1)
## 4
plot(m_tmb_r[[1]],main='MEDIAN TMB',zlim=c(mmn,mmx))
## 5
plot(m_inla_r[[1]],main='MEDIAN INLA',zlim=c(mmn,mmx))
## 6
cls <- c(colorRampPalette(c("blue", "white"))(15), colorRampPalette(c("white", "red"))(15))[-15]
brks <- c(seq(min(values(m_diff_r)), 0, length = 15), 0, seq(0, max(values(m_diff_r)),length = 15))[-c(15, 16)]
plot(m_diff_r[[1]],main='MEDIAN DIFFERENCE', col = cls, breaks = brks)
## 7
error.values <- range(c(values(e_tmb_r), values(e_inla_r)))
cls <- c(colorRampPalette(c("blue", "white"))(15), colorRampPalette(c("white", "red"))(15))[-15]
brks <- c(seq(min(error.values), 0, length = 15), 0, seq(0, max(error.values),length = 15))[-c(15, 16)]
plot(e_tmb_r[[1]],main='TMB ERROR',zlim=c(emn,emx), col = cls, breaks = brks)
## 8
cls <- c(colorRampPalette(c("blue", "white"))(15), colorRampPalette(c("white", "red"))(15))[-15]
brks <- c(seq(min(error.values), 0, length = 15), 0, seq(0, max(error.values),length = 15))[-c(15, 16)]
plot(e_inla_r[[1]],main='INLA ERROR',zlim=c(emn,emx), col = cls, breaks = brks)
## 9
plot(x = e_inla_r[[1]], y = e_tmb_r[[1]], xlab = "inla error", ylab="tmb error");abline(a = 0, b= 1)
## 10
plot(sd_tmb_r[[1]],main='TMB SD',zlim=c(smn,smx))
points(simobj$d$x[simobj$d$period==1],simobj$d$y[simobj$d$period==1])
## 11
plot(sd_inla_r[[1]],main='INLA SD',zlim=c(smn,smx))
points(simobj$d$x[simobj$d$period==1],simobj$d$y[simobj$d$period==1])
## 12
cls <- c(colorRampPalette(c("blue", "white"))(15), colorRampPalette(c("white", "red"))(15))[-15]
brks <- c(seq(min(values(sd_diff_r)), 0, length = 15), 0, seq(0, max(values(sd_diff_r)),length = 15))[-c(15, 16)]
plot(sd_diff_r[[1]], main='SD DIFFERENCE', col = cls, breaks = brks)
points(simobj$d$x[simobj$d$period==1],simobj$d$y[simobj$d$period==1])

dev.off()<|MERGE_RESOLUTION|>--- conflicted
+++ resolved
@@ -74,15 +74,12 @@
                            group = data.periods)
 
 ## pull covariate(s) at mesh knots
-covs <- raster::extract(simobj$cov.raster.list[[1]],cbind(mesh_s$loc[,1],mesh_s$loc[,2]))
-
+## covs <- raster::extract(simobj$cov.raster.list[[1]],cbind(mesh_s$loc[,1],mesh_s$loc[,2]))
 #### NOTE ABOVE: TO CHANGE WHEN AARON SETS UP MESH IN LIKELIHOOD, RIGHT NOW ONLY TAKING FIRST YEARS VALUES, INCORRECT,
     ## LATER ON X_xp WILL BE STRAIGHT FROM dt SO THIS STEP WILL BE UNNECESSARY
 
-
 ## Data to pass to TMB
-X_xp = cbind( 1, covs)
-#X_xp = cbind(1, dt[,names(simobj$cov.raster.list[[1]]),with=FALSE])
+X_xp = cbind(1, dt[,names(simobj$cov.raster.list[[1]]),with=FALSE])
 
 
 Data = list(n_i=nrow(dt),                   ## Total number of observations
@@ -145,46 +142,26 @@
 ## Run optimizer
 ptm <- proc.time()[3]
 opt0 <- do.call("nlminb",list(start       =    obj$par,
-<<<<<<< HEAD
                               objective   =    obj$fn,
                               gradient    =    obj$gr,
                               lower       =    lower,
                               upper       =    upper,
                               control     =    list(eval.max=1e4, iter.max=1e4, trace=1, rel.tol=.01,step.max=10)))
 
-proc.time() - ptm
-=======
-                        objective   =    obj$fn,
-                        gradient    =    obj$gr,
-                        lower       =    lower,
-                        upper       =    upper,
-                        control     =    list(rel.tol=0.001, step.min=0.001))) # eval.max=1e4, iter.max=1e4, trace=1, step.max=10
 tmb_fit_time <- proc.time()[3] - ptm
->>>>>>> bf5fa3cf
+
 ## opt0[["final_gradient"]] = obj$gr( opt0$par )
 ## head(summary(SD0))
 
 
 # try benchmarking
 if(T==F){
-<<<<<<< HEAD
-  ben <- benchmark(obj,
-                   n=1,
-                   cores=seq(1,12,3),
-                   expr=expression(do.call("nlminb",list(start       =    obj$par,
-                                                         objective   =    obj$fn,
-                                                         gradient    =    obj$gr,
-                                                         lower       =    c(rep(-20,sum(names(obj$par)=='alpha')),rep(-10,2),-0.999),
-                                                         upper       =    c(rep(20 ,sum(names(obj$par)=='alpha')),rep( 10,2), 0.999),
-                                                         control     =    list(eval.max=1e4, iter.max=1e4, trace=0)))))
-=======
   ben <- benchmark(obj, n=1, cores=seq(1,10,by=2), expr=expression(do.call("nlminb",list(start       =    obj$par,
                           objective   =    obj$fn,
                           gradient    =    obj$gr,
                           lower       =    lower,
                           upper       =    upper,
                           control     =    list(eval.max=1e4, iter.max=1e4, trace=0)))))
->>>>>>> bf5fa3cf
   png( file="Benchmark.png", width=6, height=6, res=200, units="in")
   plot(ben)
   dev.off()
