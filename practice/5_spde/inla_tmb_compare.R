--- conflicted
+++ resolved
@@ -128,19 +128,12 @@
 ## Run optimizer
 ptm <- proc.time()
 opt0 <- do.call("nlminb",list(start       =    obj$par,
-<<<<<<< HEAD
                               objective   =    obj$fn,
                               gradient    =    obj$gr,
                               lower       =    lower,
                               upper       =    upper,
-                              control     =    list(eval.max=1e4, iter.max=1e4, trace=1)))
-=======
-                        objective   =    obj$fn,
-                        gradient    =    obj$gr,
-                        lower       =    lower,
-                        upper       =    upper,
-                        control     =    list(eval.max=1e4, iter.max=1e4, trace=1, rel.tol=.01,step.max=10)))
->>>>>>> d3ef0a80
+                              control     =    list(eval.max=1e4, iter.max=1e4, trace=1, rel.tol=.01,step.max=10)))
+
 proc.time() - ptm
 ## opt0[["final_gradient"]] = obj$gr( opt0$par )
 ## head(summary(SD0))
@@ -335,7 +328,6 @@
 
 
 ## plot
-<<<<<<< HEAD
 print('making plots')
 require(grDevices)
 ##pdf(sprintf('mean_error_tmb_inla_%i_clusts_%iexpMths_wo_priors.pdf', n.clust, n.expMths), height=20,width=16)
@@ -343,13 +335,6 @@
 
 par(mfrow=c(4,3),
     mar = c(3, 3, 3, 9))
-=======
-pdf('plot.pdf',height=20,width=16)
-
-par(mfrow=c(4,3),
-    mar = c(3, 3, 3, 9))
-
->>>>>>> d3ef0a80
 
 truthr<- simobj$r.true.mr
 values(truthr) <- truth
