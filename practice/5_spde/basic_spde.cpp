// Space time
#include <TMB.hpp>
// Function for detecting NAs
template<class Type>
bool isNA(Type x){
  return R_IsNA(asDouble(x));
}

template<class Type>
Type objective_function<Type>::operator() ()
{
  // Indices
  DATA_INTEGER( n_i );
  DATA_INTEGER( n_x );
  DATA_INTEGER( n_t );
  DATA_INTEGER( n_p );

  // Data
  DATA_IVECTOR( x_s );
  DATA_VECTOR( c_i );
  DATA_VECTOR( Exp_i );
  DATA_IVECTOR( s_i );
  DATA_IVECTOR( t_i );
  DATA_MATRIX( X_xp );

  // SPDE objects
  DATA_SPARSE_MATRIX(G0);
  DATA_SPARSE_MATRIX(G1);
  DATA_SPARSE_MATRIX(G2);

  // Fixed effects
  PARAMETER_VECTOR(alpha);
  PARAMETER(log_tau_E);
  PARAMETER(log_kappa);
  PARAMETER(rho);

  // Random effects
  PARAMETER_ARRAY(epsilon);
  PARAMETER_ARRAY(sp);


  // objective function -- joint negative log-likelihood
  using namespace density;
<<<<<<< HEAD
  Type jnll = 0;
  vector<Type> jnll_comp(4);
  jnll_comp.setZero();
=======
//  Type jnll = 0;
//  vector<Type> jnll_comp(3);
//  jnll_comp.setZero();
  parallel_accumulator<Type> jnll(this);
>>>>>>> 8b43962f

  // Spatial parameters
  Type kappa2 = exp(2.0*log_kappa);
  Type kappa4 = kappa2*kappa2;
  Type pi = 3.141592;
  Type Range = sqrt(8) / exp( log_kappa );
  Type SigmaE = 1 / sqrt(4*pi*exp(2*log_tau_E)*exp(2*log_kappa));
  Eigen::SparseMatrix<Type> Q = kappa4*G0 + Type(2.0)*kappa2*G1 + G2;
  Type rho_trans = log((1+rho)/(1-rho));


  // Objects for derived values
  vector<Type> linear_x(n_x);
  matrix<Type> Epsilon_xt(n_x, n_t);

  // Priors
  // jnll_comp(3) -= dnorm(log_tau_E, Type(0.0), Type(1.0), true);  // N(0,1) prior for log_tau
  // jnll_comp(3) -= dnorm(log_kappa, Type(0.0), Type(1.0), true);  // N(0,1) prior for log_kappa
  // jnll_comp(3) -= dnorm(rho_trans, Type(0.0), Type(2.582), true); // N(0, sqrt(1/.15) prior on log((1+rho)/(1-rho))
  // jnll_comp(3) -= dnorm(alpha, Type(0.0), Type(100), true); // N(0, sqrt(1/.0001)) prior for fixed effects.
  // NOTE: in INLA the intercept is given a prior N(mean=0, prec=0) which I don't know how to code here


  // Probability of Gaussian-Markov random fields (GMRFs)
<<<<<<< HEAD
  // jnll_comp(0) += GMRF(Q)(sp);
  jnll_comp(1) += SEPARABLE(AR1(rho),GMRF(Q))(epsilon);
=======
  jnll += GMRF(Q)(sp);
  jnll += SEPARABLE(AR1(rho),GMRF(Q))(epsilon);
>>>>>>> 8b43962f


  // Transform GMRFs
  for(int x=0; x<n_x; x++){
    for( int t=0; t<n_t; t++){
      Epsilon_xt(x,t) = epsilon(x,t) / exp(log_tau_E);
    }
  }

  // Likelihood contribution from observations
  linear_x = X_xp * alpha.matrix();
  vector<Type> mrprob(n_i);
  for (int i=0; i<n_i; i++){
    mrprob(i) = linear_x(x_s(s_i(i))) + Epsilon_xt(x_s(s_i(i)),t_i(i));
    if( !isNA(c_i(i)) ){
      jnll -= dbinom( c_i(i), Exp_i(i), invlogit(mrprob(i)), true );
    }
  }
//  jnll = jnll_comp.sum();


  // Diagnostics
  // REPORT( jnll_comp );
  // REPORT( jnll );
  // REPORT( SigmaE );
  REPORT( alpha );
  ADREPORT( alpha );
  REPORT( Epsilon_xt );
  ADREPORT( Epsilon_xt );


  return jnll;
}<|MERGE_RESOLUTION|>--- conflicted
+++ resolved
@@ -41,16 +41,11 @@
 
   // objective function -- joint negative log-likelihood
   using namespace density;
-<<<<<<< HEAD
-  Type jnll = 0;
-  vector<Type> jnll_comp(4);
-  jnll_comp.setZero();
-=======
 //  Type jnll = 0;
 //  vector<Type> jnll_comp(3);
 //  jnll_comp.setZero();
   parallel_accumulator<Type> jnll(this);
->>>>>>> 8b43962f
+
 
   // Spatial parameters
   Type kappa2 = exp(2.0*log_kappa);
@@ -75,13 +70,9 @@
 
 
   // Probability of Gaussian-Markov random fields (GMRFs)
-<<<<<<< HEAD
-  // jnll_comp(0) += GMRF(Q)(sp);
-  jnll_comp(1) += SEPARABLE(AR1(rho),GMRF(Q))(epsilon);
-=======
   jnll += GMRF(Q)(sp);
   jnll += SEPARABLE(AR1(rho),GMRF(Q))(epsilon);
->>>>>>> 8b43962f
+
 
 
   // Transform GMRFs
