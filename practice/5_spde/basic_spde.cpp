--- conflicted
+++ resolved
@@ -51,11 +51,7 @@
   jnll_comp[0] = Type(0);
   jnll_comp[1] = Type(0);
   jnll_comp[2] = Type(0);
-<<<<<<< HEAD
-  // parallel_accumulator<Type> jnll(this);
-=======
   //  parallel_accumulator<Type> jnll_comp[1](this);
->>>>>>> bf5fa3cf
   max_parallel_regions = omp_get_max_threads();
   printf("This is thread %d\n", max_parallel_regions);
 
